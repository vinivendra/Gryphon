--- conflicted
+++ resolved
@@ -105,15 +105,13 @@
 // Test Array<Whatever>.ArrayLiteralElement
 let bla: Array<Int>.ArrayLiteralElement = 1
 
-<<<<<<< HEAD
+// Test types with parentheses
+var foo: (() -> ())? = nil
+
 // Test tuples as pairs
 let tuple = (1, 2)
 print(tuple.0)
 print(tuple.1)
 
 // Tuple inside tuple
-print((1, 2).0)
-=======
-// Test types with parentheses
-var foo: (() -> ())? = nil
->>>>>>> 7b03c75e
+print((1, 2).0)